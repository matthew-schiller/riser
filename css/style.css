--- conflicted
+++ resolved
@@ -137,67 +137,14 @@
     border-radius: 4px;
     cursor: pointer;
     transition: background-color 0.3s;
-<<<<<<< HEAD
-    width: fit-content;
-=======
     text-align: center;
     width: 100%;
->>>>>>> 741e553f
 }
 
 .file-label:hover {
     background-color: #81d4fa;
 }
 
-<<<<<<< HEAD
-/* Drop zone for drag-and-drop file uploads */
-.drop-zone {
-    border: 2px dashed #4fc3f7;
-    border-radius: 6px;
-    padding: 20px;
-    text-align: center;
-    transition: all 0.3s ease;
-    background-color: rgba(79, 195, 247, 0.1);
-    margin-top: 10px;
-}
-
-.drop-zone.highlight {
-    border-color: #81d4fa;
-    background-color: rgba(129, 212, 250, 0.2);
-    transform: scale(1.02);
-}
-
-.drop-zone span {
-    display: block;
-    color: #4fc3f7;
-    font-size: 14px;
-}
-
-/* Loading indicator */
-.loading-indicator {
-    background-color: rgba(0, 0, 0, 0.8);
-    color: #4fc3f7;
-    padding: 10px 15px;
-    border-radius: 4px;
-    margin: 10px 0;
-    text-align: center;
-    display: none;
-    font-weight: bold;
-}
-
-/* Status bar */
-.status-bar {
-    background-color: rgba(0, 0, 0, 0.6);
-    padding: 8px 12px;
-    border-radius: 4px;
-    margin-top: 15px;
-    font-size: 14px;
-    color: #e0e0e0;
-    border-left: 3px solid #4fc3f7;
-}
-
-#controls-panel {
-=======
 /* Hide file name display completely */
 input[type="file"]::file-selector-button {
     display: none;
@@ -208,7 +155,6 @@
 }
 
 #controls {
->>>>>>> 741e553f
     display: flex;
     flex-wrap: wrap;
     gap: 20px;
@@ -367,33 +313,6 @@
     background-color: #2a2a2a;
 }
 
-.loading-message {
-    position: absolute;
-    top: 50%;
-    left: 50%;
-    transform: translate(-50%, -50%);
-    background-color: rgba(0, 0, 0, 0.7);
-    color: #4fc3f7;
-    padding: 15px 20px;
-    border-radius: 5px;
-    font-size: 14px;
-    max-width: 80%;
-    text-align: center;
-    z-index: 5;
-    pointer-events: none;
-    animation: fadeOut 5s forwards 3s;
-}
-
-@keyframes fadeOut {
-    from {
-        opacity: 1;
-    }
-
-    to {
-        opacity: 0;
-    }
-}
-
 canvas {
     display: block;
     width: 100%;
@@ -447,79 +366,6 @@
     font-weight: bold;
 }
 
-<<<<<<< HEAD
-/* Keyboard shortcuts help */
-.keyboard-shortcuts {
-    position: absolute;
-    bottom: 20px;
-    right: 20px;
-    background-color: rgba(0, 0, 0, 0.8);
-    color: #ffffff;
-    padding: 12px 15px;
-    border-radius: 6px;
-    font-size: 13px;
-    z-index: 100;
-    box-shadow: 0 3px 10px rgba(0, 0, 0, 0.5);
-    transition: all 0.3s ease;
-    border: 1px solid rgba(79, 195, 247, 0.3);
-    max-width: 300px;
-}
-
-.keyboard-shortcuts:hover {
-    transform: scale(1.02);
-    background-color: rgba(0, 0, 0, 0.9);
-    border-color: rgba(79, 195, 247, 0.8);
-}
-
-.shortcuts-title {
-    color: #4fc3f7;
-    font-weight: bold;
-    margin-bottom: 8px;
-    font-size: 14px;
-    border-bottom: 1px solid rgba(79, 195, 247, 0.5);
-    padding-bottom: 5px;
-}
-
-.shortcut-row {
-    display: flex;
-    justify-content: space-between;
-    margin-bottom: 5px;
-    line-height: 1.4;
-}
-
-.shortcut-row span:first-child {
-    color: #81d4fa;
-    margin-right: 15px;
-}
-
-/* Media queries for responsiveness */
-@media (max-width: 768px) {
-    #info {
-        max-height: 60vh;
-    }
-
-    .transform-group {
-        min-width: 100%;
-    }
-
-    .keyboard-shortcuts {
-        bottom: 10px;
-        right: 10px;
-        left: 10px;
-        max-width: none;
-    }
-}
-
-@media (min-width: 1200px) {
-    #container {
-        flex-direction: row;
-    }
-
-    #info {
-        max-height: 100vh;
-        width: 350px;
-    }
-=======
 /* File Menu Styles */
 #file-menu {
     margin-bottom: 15px;
@@ -734,5 +580,4 @@
 
 #mode-toggle-group button:last-child {
     margin-right: 0;
->>>>>>> 741e553f
 }