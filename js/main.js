--- conflicted
+++ resolved
@@ -1,53 +1,11 @@
-/**
- * Main Application - 3D Model Viewer
- * 
- * This file coordinates the different components of the 3D viewer application.
- */
-
-// Import dependencies
-import { THREE } from './utils/ThreeUtils.js';
-import { Viewport } from './core/Viewport.js';
-import { MayaControls } from './controls/MayaControls.js';
-import { ModelLoader } from './loaders/ModelLoader.js';
-import { MathUtils } from './utils/MathUtils.js';
-import { UIManager } from './ui/UIManager.js';
-
-// Add event dispatcher functionality to MayaControls
-MayaControls.prototype.addEventListener = function (type, listener) {
-    if (this._listeners === undefined) this._listeners = {};
-    if (this._listeners[type] === undefined) this._listeners[type] = [];
-    if (this._listeners[type].indexOf(listener) === -1) {
-        this._listeners[type].push(listener);
-    }
-};
-
-MayaControls.prototype.dispatchEvent = function (event) {
-    if (this._listeners === undefined) return;
-    const listeners = this._listeners[event.type];
-    if (listeners !== undefined) {
-        const array = listeners.slice(0);
-        for (let i = 0, l = array.length; i < l; i++) {
-            array[i].call(this, event);
-        }
-    }
-};
-
-class App {
-    /**
-     * Create a new 3D Viewer Application
-     */
+class ModelViewer {
     constructor() {
         // DOM elements
         this.container = document.getElementById('canvas-container');
-<<<<<<< HEAD
-        this.controls = document.getElementById('controls-panel');
-        this.statusBar = document.getElementById('status-bar');
-=======
         this.fileInput = document.getElementById('file-input');
         this.importFileInput = document.getElementById('import-file-input');
         this.resetCameraButton = document.getElementById('reset-camera');
         this.resetTransformButton = document.getElementById('reset-transform');
->>>>>>> 741e553f
 
         // Channel box elements
         this.channelBoxTitle = document.getElementById('channel-box-title');
@@ -64,11 +22,6 @@
         this.scaleYInput = document.getElementById('scale-y');
         this.scaleZInput = document.getElementById('scale-z');
 
-<<<<<<< HEAD
-        // Reset buttons
-        this.resetCameraButton = document.getElementById('reset-camera');
-        this.resetTransformButton = document.getElementById('reset-transform');
-=======
         // Three.js variables
         this.scene = null;
         this.camera = null;
@@ -100,19 +53,10 @@
 
         // Camera information for custom controls
         this.cameraUp = new THREE.Vector3(0, 1, 0);
->>>>>>> 741e553f
-
-        // Model transform data
+
+        // Transform values
         this.modelTransform = {
             translate: { x: 0, y: 0, z: 0 },
-<<<<<<< HEAD
-            rotate: { x: 0, y: Math.PI, z: 0 },
-            scale: { x: 1, y: 1, z: 1 }
-        };
-
-        // Initialize components
-        this.initComponents();
-=======
             rotate: { x: 0, y: 0, z: 0 },
             scale: { x: 1, y: 1, z: 1 },
             baseScale: 1 // Base scale to normalize model size
@@ -132,28 +76,9 @@
 
         // Initialize the viewer
         this.init();
->>>>>>> 741e553f
         this.setupEventListeners();
-
-        // Debug message
-        console.log('App initialized', this);
-    }
-
-<<<<<<< HEAD
-    /**
-     * Initialize application components
-     */
-    initComponents() {
-        // Create viewport
-        this.viewport = new Viewport(this.container, {
-            clearColor: 0x222222,
-            shadowsEnabled: true
-        });
-
-        // Store scene and loaded model references on container for raycasting
-        this.container.scene = this.viewport.scene;
-        this.container.loadedModel = this.viewport.loadedModel;
-=======
+    }
+
     init() {
         // Create scene
         this.scene = new THREE.Scene();
@@ -455,43 +380,23 @@
         this.pivotIndicator = this.createPivotIndicator();
         this.pivotIndicator.visible = false; // Hidden by default, shown when Ctrl is pressed
         this.scene.add(this.pivotIndicator);
->>>>>>> 741e553f
-
-        // Create Maya-style camera controls
-        this.cameraControls = new MayaControls(
-            this.viewport.camera,
-            this.viewport.cameraTarget,
-            this.viewport.renderer.domElement,
-            { debug: true }
-        );
-
-        // Set the scene in the controls
-        this.cameraControls.setScene(this.viewport.scene);
-
-        // Create model loader
-        this.modelLoader = new ModelLoader({
-            onProgress: (percent) => {
-                this.uiManager.updateStatus(`Loading: ${percent.toFixed(1)}%`);
-            },
-            onError: (error) => {
-                console.error('Error loading model:', error);
-                this.uiManager.updateStatus('Error loading model');
-                this.uiManager.hideLoading();
-            }
-        });
-
-        // Create UI manager
-        this.uiManager = new UIManager({
-            fileInputId: 'file-input',
-            dropZoneId: 'dropZone',
-            loadingIndicatorId: 'loading-indicator',
-            statusBarId: 'status-bar'
-        });
-
-<<<<<<< HEAD
-        // Create pivot indicator
-        this.pivotIndicator = this.uiManager.createPivotIndicator(this.viewport.scene);
-=======
+
+        // Add Maya-style control handlers
+        this.setupMayaControls();
+
+        // Create lights
+        this.setupLights();
+
+        // Create grid helper at origin (0,0,0)
+        this.grid = new THREE.GridHelper(20, 20);
+        // Ensure grid is exactly at 0,0,0
+        this.grid.position.set(0, 0, 0);
+        this.scene.add(this.grid);
+
+        // Add axes helper to visualize coordinates
+        const axesHelper = new THREE.AxesHelper(5);
+        this.scene.add(axesHelper);
+
         // Set up component mode for vertex/edge/face editing
         this.componentMode = 'object'; // 'object', 'vertex', 'edge', 'face'
         this.selectedComponents = [];
@@ -515,62 +420,17 @@
 
         // Handle window resize
         window.addEventListener('resize', () => this.onWindowResize(), false);
->>>>>>> 741e553f
-
-        // Setup file loading callback
-        this.uiManager.setFileSelectedCallback((file) => this.loadModel(file));
-
-        // Show keyboard controls help
-        this.uiManager.createKeyboardShortcutsHelp(this.container);
+
+        // Add status info for navigation
+        this.addNavigationHelp();
+
+        // Start animation
+        this.animate();
 
         // Initialize slider values
         this.updateInputs();
     }
 
-<<<<<<< HEAD
-    /**
-     * Setup event listeners
-     */
-    setupEventListeners() {
-        // Reset camera button
-        if (this.resetCameraButton) {
-            this.resetCameraButton.addEventListener('click', () => this.resetCamera());
-        }
-
-        // Reset transform button
-        if (this.resetTransformButton) {
-            this.resetTransformButton.addEventListener('click', () => this.resetTransform());
-        }
-
-        // Setup pivot indicator toggle with P key
-        window.addEventListener('keydown', (event) => {
-            if (event.key === 'p' || event.key === 'P') {
-                const visible = this.uiManager.togglePivotIndicator(this.pivotIndicator);
-                this.uiManager.updateStatus(`Pivot indicator ${visible ? 'shown' : 'hidden'}`);
-            } else if (event.key === 'r' || event.key === 'R') {
-                this.resetCamera();
-            }
-        });
-
-        // Connect camera controls to pivot indicator updates
-        this.cameraControls.addEventListener('pivotChanged', (event) => {
-            this.updatePivotIndicator(event.position);
-        });
-
-        // Transform sliders
-        this.setupTransformListeners();
-    }
-
-    /**
-     * Setup model transform controls event listeners
-     */
-    setupTransformListeners() {
-        // Translation events
-        this.translateX.addEventListener('input', (e) => {
-            this.modelTransform.translate.x = parseFloat(e.target.value);
-            this.translateXValue.textContent = this.modelTransform.translate.x.toFixed(1);
-            this.updateModelTransform();
-=======
     setupLights() {
         // Ambient light
         const ambientLight = new THREE.AmbientLight(0x404040, 0.5);
@@ -615,7 +475,6 @@
         // View menu options
         document.getElementById('wireframe-option').addEventListener('click', () => {
             this.setDisplayMode('wireframe');
->>>>>>> 741e553f
         });
 
         document.getElementById('shaded-option').addEventListener('click', () => {
@@ -689,101 +548,6 @@
             }
         });
 
-<<<<<<< HEAD
-    /**
-     * Load a model file
-     * @param {File} file - The file to load
-     */
-    loadModel(file) {
-        // Show loading indicator
-        this.uiManager.showLoading('Loading model...');
-        this.uiManager.updateStatus('Loading model...');
-
-        // Load the model
-        this.modelLoader.loadFromFile(file)
-            .then(modelData => {
-                // Add the model to the scene
-                const model = this.viewport.loadModel(modelData);
-
-                // Update reference to loaded model on container for raycasting
-                this.container.loadedModel = this.viewport.loadedModel;
-
-                // Store transform data
-                this.modelTransform.translate = Object.assign({}, modelData.transform.translate);
-                this.modelTransform.rotate = Object.assign({}, modelData.transform.rotate);
-                this.modelTransform.scale = Object.assign({}, modelData.transform.scale);
-                this.modelTransform.baseScale = modelData.transform.baseScale;
-
-                // Update UI
-                this.updateSliders();
-                this.uiManager.displayModelInfo(modelData);
-                this.uiManager.hideLoading();
-
-                // Set camera to view the model
-                this.resetCamera();
-
-                // Update pivot indicator to match model center
-                this.updatePivotIndicator(modelData.center);
-
-                // Update camera controls target
-                this.cameraControls.setPivotPoint(modelData.center);
-
-                console.log('Model loaded successfully:', {
-                    modelData,
-                    model: this.viewport.loadedModel,
-                    scene: this.viewport.scene
-                });
-            })
-            .catch(error => {
-                console.error('Error loading model:', error);
-                this.uiManager.updateStatus('Error loading model: ' + error.message);
-                this.uiManager.hideLoading();
-            });
-    }
-
-    /**
-     * Update the model transform based on slider values
-     */
-    updateModelTransform() {
-        if (!this.viewport.loadedModel) return;
-
-        const model = this.viewport.loadedModel;
-        const baseScale = this.modelTransform.baseScale || 1;
-
-        // Apply translation
-        model.position.set(
-            this.modelTransform.translate.x,
-            this.modelTransform.translate.y,
-            this.modelTransform.translate.z
-        );
-
-        // Apply rotation
-        model.rotation.set(
-            this.modelTransform.rotate.x,
-            this.modelTransform.rotate.y,
-            this.modelTransform.rotate.z
-        );
-
-        // Apply scale
-        model.scale.set(
-            baseScale * this.modelTransform.scale.x,
-            baseScale * this.modelTransform.scale.y,
-            baseScale * this.modelTransform.scale.z
-        );
-    }
-
-    /**
-     * Update slider values to match current model transform
-     */
-    updateSliders() {
-        // Update translation sliders
-        this.translateX.value = this.modelTransform.translate.x;
-        this.translateY.value = this.modelTransform.translate.y;
-        this.translateZ.value = this.modelTransform.translate.z;
-        this.translateXValue.textContent = this.modelTransform.translate.x.toFixed(1);
-        this.translateYValue.textContent = this.modelTransform.translate.y.toFixed(1);
-        this.translateZValue.textContent = this.modelTransform.translate.z.toFixed(1);
-=======
         this.importFileInput = document.createElement('input');
         this.importFileInput.type = 'file';
         this.importFileInput.accept = '.obj,.fbx,.gltf,.glb';
@@ -792,7 +556,6 @@
                 this.loadModel(e.target.files[0], true);
             }
         });
->>>>>>> 741e553f
 
         // Keyboard shortcuts
         window.addEventListener('keydown', (event) => {
@@ -872,103 +635,6 @@
         this.scaleZInput.value = this.modelTransform.scale.z.toFixed(1);
     }
 
-<<<<<<< HEAD
-    /**
-     * Reset camera to view the entire model
-     */
-    resetCamera() {
-        if (this.viewport.loadedModel) {
-            // Get model bounds
-            const box = new THREE.Box3().setFromObject(this.viewport.loadedModel);
-            const center = box.getCenter(new THREE.Vector3());
-            const size = box.getSize(new THREE.Vector3());
-
-            // Calculate appropriate camera distance
-            const maxDim = Math.max(size.x, size.y, size.z);
-            const fov = this.viewport.camera.fov * (Math.PI / 180);
-            const distance = Math.abs(maxDim / Math.sin(fov / 2));
-
-            // Position camera to view the entire model
-            this.viewport.camera.position.set(
-                center.x + distance * 0.5,
-                center.y + distance * 0.5,
-                center.z + distance
-            );
-
-            // Set target to model center
-            this.viewport.setCameraTarget(center);
-
-            // Update camera controls
-            this.cameraControls.setPivotPoint(center);
-            this.cameraControls.update();
-
-            // Update pivot indicator
-            this.updatePivotIndicator(center);
-        } else {
-            // Reset to default if no model
-            this.viewport.camera.position.set(0, 10, 20);
-            this.viewport.setCameraTarget(new THREE.Vector3(0, 0, 0));
-            this.cameraControls.setPivotPoint(new THREE.Vector3(0, 0, 0));
-            this.updatePivotIndicator(new THREE.Vector3(0, 0, 0));
-        }
-    }
-
-    /**
-     * Reset model transform to defaults
-     */
-    resetTransform() {
-        // Reset to default values
-        this.modelTransform.translate = { x: 0, y: 0, z: 0 };
-        this.modelTransform.rotate = { x: 0, y: Math.PI, z: 0 };
-        this.modelTransform.scale = { x: 1, y: 1, z: 1 };
-
-        // Update UI and model
-        this.updateSliders();
-        this.updateModelTransform();
-    }
-
-    /**
-     * Update pivot indicator position
-     * @param {THREE.Vector3} position - The new position
-     */
-    updatePivotIndicator(position) {
-        if (this.pivotIndicator) {
-            this.pivotIndicator.position.copy(position);
-        }
-    }
-
-    /**
-     * Load a test cube to verify the 3D view
-     */
-    loadTestCube() {
-        console.log('Loading test cube');
-
-        // Create a simple cube geometry
-        const geometry = new THREE.BoxGeometry(1, 1, 1);
-        const material = new THREE.MeshStandardMaterial({
-            color: 0x00ff00,
-            metalness: 0.2,
-            roughness: 0.8
-        });
-
-        const cube = new THREE.Mesh(geometry, material);
-        cube.position.set(0, 0.5, 0);
-        cube.castShadow = true;
-        cube.receiveShadow = true;
-
-        // Add to scene
-        this.viewport.scene.add(cube);
-        this.viewport.loadedModel = cube;
-
-        // Update container reference
-        this.container.loadedModel = cube;
-
-        // Update info
-        this.uiManager.updateStatus('Test cube loaded');
-        console.log('Test cube added to scene');
-
-        return cube;
-=======
     updateModelTransform() {
         if (!this.model) return;
 
@@ -4757,16 +4423,10 @@
             object = object.parent;
         }
         return false;
->>>>>>> 741e553f
     }
 }
 
-// Initialize application when DOM is loaded
+// Initialize the viewer when the page is loaded
 document.addEventListener('DOMContentLoaded', () => {
-    const app = new App();
-
-    // Load test cube after a short delay to verify the 3D view
-    setTimeout(() => {
-        app.loadTestCube();
-    }, 1000);
+    new ModelViewer();
 }); 